--- conflicted
+++ resolved
@@ -174,17 +174,12 @@
   protected transient long maxHashTblMemory;
   transient int totalVariableSize;
   transient int numEntriesVarSize;
-<<<<<<< HEAD
 
   /**
    * Current number of entries in the hash table.
    */
   protected transient int numEntriesHashTable;
-  transient int countAfterReport;
-=======
-  transient int numEntriesHashTable;
   transient int countAfterReport;   // report or forward
->>>>>>> 315a9249
   transient int heartbeatInterval;
 
   public static FastBitSet groupingSet2BitSet(int value) {
